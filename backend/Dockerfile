--- conflicted
+++ resolved
@@ -40,13 +40,11 @@
 ARG INFINITY_API_KEY
 ENV INFINITY_API_KEY=${INFINITY_API_KEY}
 
-<<<<<<< HEAD
 ARG BRAVE_API_KEY
 ENV BRAVE_API_KEY=${BRAVE_API_KEY}
-=======
+
 ARG CARBON_AI_API_KEY
 ENV CARBON_AI_API_KEY=${CARBON_AI_API_KEY}
->>>>>>> 10d8b37b
 
 # Copy the project files
 COPY . /app
